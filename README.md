# README #

### What is this repository for? ###

* This repository creates a ros node that takes in a state trajectory message for HyQ and sends it out to rviz for visualization. All you have to do for this is publish a message under the topic "/hyq_rviz_trajectory" 
and the `hyqb_vis node` of this repo will convert and forward it to rviz to be displayed.

### How do I get set up? ###

* Clone this project into your catkin workspace/src folder
* Do the same with the dependecy: `git clone git@bitbucket.org:adrlab/hyqb_essentials.git`
* Install eigen: `sudo apt-get install libeigen3-dev`
* Compile your ros workspace: `catkin_make` or `catkin build`
* Run the launch script `roslaunch hyqb_visualizer_low_dep hyqb_vis_example.launch` to run an example
* Launch `rviz` and `Add->RobotModel` to display the sent marker message
<<<<<<< HEAD
* Change the "Robot Description" parameter to "/robot_description"
* Set the `FixedFrame` in rviz (top left corner) to "world"
=======
* In Rviz, change the "Robot Description" ros parameter to "/hyq_rviz_urdf_robot_description"
* Set the `FixedFrame` in rviz (top left corner) to "world"

>>>>>>> f2789b6d

### Who do I talk to? ###

* Alexander Winkler (winklera@ethz.ch)<|MERGE_RESOLUTION|>--- conflicted
+++ resolved
@@ -13,14 +13,9 @@
 * Compile your ros workspace: `catkin_make` or `catkin build`
 * Run the launch script `roslaunch hyqb_visualizer_low_dep hyqb_vis_example.launch` to run an example
 * Launch `rviz` and `Add->RobotModel` to display the sent marker message
-<<<<<<< HEAD
-* Change the "Robot Description" parameter to "/robot_description"
-* Set the `FixedFrame` in rviz (top left corner) to "world"
-=======
 * In Rviz, change the "Robot Description" ros parameter to "/hyq_rviz_urdf_robot_description"
 * Set the `FixedFrame` in rviz (top left corner) to "world"
 
->>>>>>> f2789b6d
 
 ### Who do I talk to? ###
 
